--- conflicted
+++ resolved
@@ -36,13 +36,9 @@
 from .gated_gaussian_noise import (GatedGaussianNoise, GatedGaussianMargPol)
 from .single_template import SingleTemplate
 from .relbin import Relative, RelativeTime, RelativeTimeDom
-<<<<<<< HEAD
-from .hierarchical import HierarchicalModel, MultiSignalModel
-from .lisa_ew import LISAEarlyWarningModel
-=======
 from .hierarchical import (HierarchicalModel, MultiSignalModel,
                            JointPrimaryMarginalizedModel)
->>>>>>> 17b7ed4c
+from .lisa_ew import LISAEarlyWarningModel
 
 
 # Used to manage a model instance across multiple cores or MPI
@@ -213,11 +209,8 @@
     HierarchicalModel,
     MultiSignalModel,
     RelativeTimeDom,
-<<<<<<< HEAD
     LISAEarlyWarningModel,
-=======
     JointPrimaryMarginalizedModel,
->>>>>>> 17b7ed4c
 )}
 
 
