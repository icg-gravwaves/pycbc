// Copyright (C) 2011 Gergely Deberczeni (Gergely.Debreczeni@rmki.kfki.hu)
//
// This program is free software; you can redistribute it and/or modify it
// under the terms of the GNU General Public License as published by the
// Free Software Foundation; either version 2 of the License, or (at your
// option) any later version.
//
// This program is distributed in the hope that it will be useful, but
// WITHOUT ANY WARRANTY; without even the implied warranty of
// MERCHANTABILITY or FITNESS FOR A PARTICULAR PURPOSE.  See the GNU General
// Public License for more details.
//
// You should have received a copy of the GNU General Public License along
// with this program; if not, write to the Free Software Foundation, Inc.,
// 51 Franklin Street, Fifth Floor, Boston, MA  02110-1301, USA.


//
// =============================================================================
//
//                                   Preamble
//
// =============================================================================
//
// OpenCL uitilites for initialization of context and error checking
// Merged from the 'GPU_INSPIRAL' opencl matched filter implementation

#include <stdio.h>
#include <string.h>
#include <CL/opencl.h>
#include "pycbcopencl_types.h"

//
// Mapping the Opencl error codes to error strings
// (Generated from OpenCL docs, should have a better solution soon
//
extern "C" void gpuinsp_getErrMessage(char * errMessage, const cl_int err) {

 switch (err) {
   case CL_SUCCESS:
         strcpy(errMessage,"CL_SUCCESS");
         break;
   case CL_DEVICE_NOT_FOUND:
         strcpy(errMessage,"CL_DEVICE_NOT_FOUND");
         break;
   case CL_DEVICE_NOT_AVAILABLE:
         strcpy(errMessage,"CL_DEVICE_NOT_AVAILABLE");
         break;
   case CL_COMPILER_NOT_AVAILABLE:
         strcpy(errMessage,"CL_COMPILER_NOT_AVAILABLE");
         break;
   case CL_MEM_OBJECT_ALLOCATION_FAILURE:
         strcpy(errMessage,"CL_MEM_OBJECT_ALLOCATION_FAILURE");
         break;
   case CL_OUT_OF_RESOURCES:
         strcpy(errMessage,"CL_OUT_OF_RESOURCES");
         break;
   case CL_OUT_OF_HOST_MEMORY:
         strcpy(errMessage,"CL_OUT_OF_HOST_MEMORY");
         break;
   case CL_PROFILING_INFO_NOT_AVAILABLE:
         strcpy(errMessage,"CL_PROFILING_INFO_NOT_AVAILABLE");
         break;
   case CL_MEM_COPY_OVERLAP:
         strcpy(errMessage,"CL_MEM_COPY_OVERLAP");
         break;
   case CL_IMAGE_FORMAT_MISMATCH:
         strcpy(errMessage,"CL_IMAGE_FORMAT_MISMATCH");
         break;
   case CL_IMAGE_FORMAT_NOT_SUPPORTED:
         strcpy(errMessage,"CL_IMAGE_FORMAT_NOT_SUPPORTED");
         break;
   case CL_BUILD_PROGRAM_FAILURE:
         strcpy(errMessage,"CL_BUILD_PROGRAM_FAILURE");
         break;
   case CL_MAP_FAILURE:
         strcpy(errMessage,"CL_MAP_FAILURE");
         break;
/* These are opencl 1.1 features not yet defined
   case CL_MISALIGNED_SUB_BUFFER_OFFSET:
         strcpy(errMessage,"CL_MISALIGNED_SUB_BUFFER_OFFSET");
         break;
   case CL_EXEC_STATUS_ERROR_FOR_EVENTS_IN_WAIT_LIST:
         strcpy(errMessage,"CL_EXEC_STATUS_ERROR_FOR_EVENTS_IN_WAIT_LIST");
         break;
*/
   case CL_INVALID_VALUE:
         strcpy(errMessage,"CL_INVALID_VALUE");
         break;
   case CL_INVALID_DEVICE_TYPE:
         strcpy(errMessage,"CL_INVALID_DEVICE_TYPE");
         break;
   case CL_INVALID_PLATFORM:
         strcpy(errMessage,"CL_INVALID_PLATFORM");
         break;
   case CL_INVALID_DEVICE:
         strcpy(errMessage,"CL_INVALID_DEVICE");
         break;
   case CL_INVALID_CONTEXT:
         strcpy(errMessage,"CL_INVALID_CONTEXT");
         break;
   case CL_INVALID_QUEUE_PROPERTIES:
         strcpy(errMessage,"CL_INVALID_QUEUE_PROPERTIES");
         break;
   case CL_INVALID_COMMAND_QUEUE:
         strcpy(errMessage,"CL_INVALID_COMMAND_QUEUE");
         break;
   case CL_INVALID_HOST_PTR:
         strcpy(errMessage,"CL_INVALID_HOST_PTR");
         break;
   case CL_INVALID_MEM_OBJECT:
         strcpy(errMessage,"CL_INVALID_MEM_OBJECT");
         break;
   case CL_INVALID_IMAGE_FORMAT_DESCRIPTOR:
         strcpy(errMessage,"CL_INVALID_IMAGE_FORMAT_DESCRIPTOR");
         break;
   case CL_INVALID_IMAGE_SIZE:
         strcpy(errMessage,"CL_INVALID_IMAGE_SIZE");
         break;
   case CL_INVALID_SAMPLER:
         strcpy(errMessage,"CL_INVALID_SAMPLER");
         break;
   case CL_INVALID_BINARY:
         strcpy(errMessage,"CL_INVALID_BINARY");
         break;
   case CL_INVALID_BUILD_OPTIONS:
         strcpy(errMessage,"CL_INVALID_BUILD_OPTIONS");
         break;
   case CL_INVALID_PROGRAM:
         strcpy(errMessage,"CL_INVALID_PROGRAM");
         break;
   case CL_INVALID_PROGRAM_EXECUTABLE:
         strcpy(errMessage,"CL_INVALID_PROGRAM_EXECUTABLE");
         break;
   case CL_INVALID_KERNEL_NAME:
         strcpy(errMessage,"CL_INVALID_KERNEL_NAME");
         break;
   case CL_INVALID_KERNEL_DEFINITION:
         strcpy(errMessage,"CL_INVALID_KERNEL_DEFINITION");
         break;
   case CL_INVALID_KERNEL:
         strcpy(errMessage,"CL_INVALID_KERNEL");
         break;
   case CL_INVALID_ARG_INDEX:
         strcpy(errMessage,"CL_INVALID_ARG_INDEX");
         break;
   case CL_INVALID_ARG_VALUE:
         strcpy(errMessage,"CL_INVALID_ARG_VALUE");
         break;
   case CL_INVALID_ARG_SIZE:
         strcpy(errMessage,"CL_INVALID_ARG_SIZE");
         break;
   case CL_INVALID_KERNEL_ARGS:
         strcpy(errMessage,"CL_INVALID_KERNEL_ARGS");
         break;
   case CL_INVALID_WORK_DIMENSION:
         strcpy(errMessage,"CL_INVALID_WORK_DIMENSION");
         break;
   case CL_INVALID_WORK_GROUP_SIZE:
         strcpy(errMessage,"CL_INVALID_WORK_GROUP_SIZE");
         break;
   case CL_INVALID_WORK_ITEM_SIZE:
         strcpy(errMessage,"CL_INVALID_WORK_ITEM_SIZE");
         break;
   case CL_INVALID_GLOBAL_OFFSET:
         strcpy(errMessage,"CL_INVALID_GLOBAL_OFFSET");
         break;
   case CL_INVALID_EVENT_WAIT_LIST:
         strcpy(errMessage,"CL_INVALID_EVENT_WAIT_LIST");
         break;
   case CL_INVALID_EVENT:
         strcpy(errMessage,"CL_INVALID_EVENT");
         break;
   case CL_INVALID_OPERATION:
         strcpy(errMessage,"CL_INVALID_OPERATION");
         break;
   case CL_INVALID_GL_OBJECT:
         strcpy(errMessage,"CL_INVALID_GL_OBJECT");
         break;
   case CL_INVALID_BUFFER_SIZE:
         strcpy(errMessage,"CL_INVALID_BUFFER_SIZE");
         break;
   case CL_INVALID_MIP_LEVEL:
         strcpy(errMessage,"CL_INVALID_MIP_LEVEL");
         break;
   case CL_INVALID_GLOBAL_WORK_SIZE:
         strcpy(errMessage,"CL_INVALID_GLOBAL_WORK_SIZE");
         break;
   default :
         strcpy(errMessage,"Unknown error");
         break;
  }
}


//
// Error checking and mapping error string to error codes
//
extern "C" cl_int gpuinsp_checkError(cl_int err, const char* errstr)
{
    char errMessage[200];
    if (err != CL_SUCCESS)
    {
        gpuinsp_getErrMessage(errMessage, err);
        fprintf(stderr, "ERROR: %s (%d, %s).\n", errstr, err,errMessage);
    }
    return err;
}

//
// Freeing and releasing the varioub openCl objects
//
extern "C" cl_int gpuinsp_DestroyGPU(cl_context_t * c) {
  if (c->kernel_queue) clReleaseCommandQueue(c->kernel_queue);
  if (c->io_queue) clReleaseCommandQueue(c->io_queue);
  return 0;
}

//
// The creation of context layer, platform,device id assignment happens here
//
extern "C" cl_int gpuinsp_InitGPU(cl_context_t* c, unsigned device_id)
{
  int  err;
  cl_uint 		 numPlatforms         = 0;
  cl_platform_id         Platform;
  cl_platform_id*	 Platforms            = new cl_platform_id[10];
  cl_context_properties  cps[3]               = {CL_CONTEXT_PLATFORM, (cl_context_properties) Platform, 0};
  cl_context_properties* cprops;
  cl_uint                numDevices           = 0;
  cl_device_id*          Devices;
  cl_device_id           AvailableDevice      = NULL;
  char                   DeviceName[200];

//Getting the platforms
  err = clGetPlatformIDs(0, NULL, &numPlatforms);
<<<<<<< HEAD
  printf("-1Err: %d\n",err);
  printf("BlaBla\n");
=======
  if (gpuinsp_checkError(err,"Determining number of platforms") !=0)  goto cleanup;

>>>>>>> b5356558
  if (0 < numPlatforms)
    {
        err = clGetPlatformIDs(numPlatforms, Platforms, NULL);
        if (gpuinsp_checkError(err,"Determining number of platforms") !=0)  goto cleanup;
        c->platform = Platforms[0];
    } else {return -1;}

//Getting the context layer
  cps[0] = CL_CONTEXT_PLATFORM;
  cps[1] = (cl_context_properties) c->platform;
  cps[2] = 0;
  cprops = (NULL == c->platform) ? NULL : cps;

  err = clGetDeviceIDs(c->platform, CL_DEVICE_TYPE_GPU, 0, NULL, &numDevices);
  if (gpuinsp_checkError(err,"Determining number of platforms") !=0)  goto cleanup;
  Devices = (cl_device_id*) malloc(sizeof(cl_device_id) * numDevices);
  err = clGetDeviceIDs(c->platform, CL_DEVICE_TYPE_GPU, numDevices, Devices, NULL);
  if (gpuinsp_checkError(err,"Determining number of platforms") !=0)  goto cleanup;

//Getting the first available device
  for (unsigned int i = 0; i < numDevices; ++i)
      {
        cl_bool available;
        err = clGetDeviceInfo(Devices[i], CL_DEVICE_AVAILABLE, sizeof(cl_bool), &available, NULL);
        if (gpuinsp_checkError(err,"Determining number of platforms") !=0)  goto cleanup;
        if (available)
            {
                AvailableDevice = Devices[i];
                err = clGetDeviceInfo(Devices[i], CL_DEVICE_NAME, sizeof(DeviceName), DeviceName, NULL);
               if (gpuinsp_checkError(err,"Determining number of platforms") !=0)  goto cleanup;
                c->device = AvailableDevice;
                break;
            }
            else
            {
                err = clGetDeviceInfo(Devices[i], CL_DEVICE_NAME, sizeof(DeviceName), DeviceName, NULL);
                if (err == CL_SUCCESS)
                    printf("Device %s available for compute.", DeviceName);
                else
                    printf("Device #%d not available for compute.", i);
            }
        if (AvailableDevice == NULL)
        {
          return(-1);
        }
      }
  c->context = (cl_context) clCreateContext(cprops, 1, &AvailableDevice, NULL, NULL, &err);

//Creating the kernel and command queues

  c->kernel_queue = clCreateCommandQueue(c->context, c->device, 0, &err);
  if (gpuinsp_checkError(err,"Determining number of platforms") !=0)  goto cleanup;
  c->io_queue     = clCreateCommandQueue(c->context, c->device, 0, &err);
  if (gpuinsp_checkError(err,"Determining number of platforms") !=0)  goto cleanup;

//This is the return point in case of successful creation of the context
  return(0);

// Emergency exit
cleanup:
  gpuinsp_DestroyGPU(c);
  return(err);
}<|MERGE_RESOLUTION|>--- conflicted
+++ resolved
@@ -234,13 +234,10 @@
 
 //Getting the platforms
   err = clGetPlatformIDs(0, NULL, &numPlatforms);
-<<<<<<< HEAD
-  printf("-1Err: %d\n",err);
-  printf("BlaBla\n");
-=======
-  if (gpuinsp_checkError(err,"Determining number of platforms") !=0)  goto cleanup;
-
->>>>>>> b5356558
+
+  if (gpuinsp_checkError(err,"Determining number of platforms") !=0)  goto cleanup;
+
+
   if (0 < numPlatforms)
     {
         err = clGetPlatformIDs(numPlatforms, Platforms, NULL);
