# Copyright (C) 2011 Karsten Wiesner
#
# This program is free software; you can redistribute it and/or modify it
# under the terms of the GNU General Public License as published by the
# Free Software Foundation; either version 2 of the License, or (at your
# option) any later version.
#
# This program is distributed in the hope that it will be useful, but
# WITHOUT ANY WARRANTY; without even the implied warranty of
# MERCHANTABILITY or FITNESS FOR A PARTICULAR PURPOSE.  See the GNU General
# Public License for more details.
#
# You should have received a copy of the GNU General Public License along
# with this program; if not, write to the Free Software Foundation, Inc.,
# 51 Franklin Street, Fifth Floor, Boston, MA  02110-1301, USA.


#
# =============================================================================
#
#                                   Preamble
#
# =============================================================================
#

"""
Abstract Base Class (ABC) of matched filters in the pycbc package based on:
<http://www.python.org/dev/peps/pep-3119/>
"""

from abc import ABCMeta, abstractmethod, abstractproperty

import logging
       
class MatchedFilterBase:

    __metaclass__ = ABCMeta

    def __init__(self, context, length, delta_x, gen_snr_impl, max_impl, 
                 snr_vector_t =    None, 
                 qtilde_vector_t = None, 
                 q_vector_t =      None, 
                 derived_mfilt =   None):

        # actually calling init of <arch>ProcessingObj (that's the way super() does)
        super(MatchedFilterBase, self).__init__(context)

        self.__logger= logging.getLogger('pycbc.MatchedFilterBase')
        self.__logger.debug("instanciated MatchedFilterBase")

        self.__context = context
        self.__length = length
        self.__delta_x = delta_x

        # instanciate member datavectors:
<<<<<<< HEAD
        self._snr= snr_vector_t(self.__context, self.__length, self.__delta_x)
        self._qtilde= qtilde_vector_t(self.__length, self.__delta_x)
        self._q= q_vector_t(self.__length, self.__delta_x)
=======
        self._snr= snr_vector_t(context, self.__length, self.__delta_x)
        self._qtilde= qtilde_vector_t(context, self.__length, self.__delta_x)
        self._q= q_vector_t(context, self.__length, self.__delta_x)
>>>>>>> 016054c0

        # instanciate implementation class members of the processing functions
        self.__gen_snr_impl = gen_snr_impl(derived_mfilt)
        if not isinstance(self.__gen_snr_impl, GenSnrImplementationBase):
            self.__logger.debug("MatchedFilterBase.__init__: gen_snr_impl is not a derivate of GenSnrImplementationBase")
            exit(0)

        self.__max_impl = max_impl(derived_mfilt)
        if not isinstance(self.__max_impl, MaxImplementationBase):
            self.__logger.debug("MatchedFilterBase.__init__: max_impl is not a derivate of MaxImplementationBase")
            exit(0)

    #-properties----------------------------------------------------------------
 
    @property
    def length(self):
        return self.__length

    #---------------------------------------------------------------------------
            
        
    def perform_generate_snr(self, stilde, htilde):
        """
        calls the generate_snr methode of the derived implementation object
        @type  context: Device Context
        @param context: Input: Device Context
        @type  stilde: DataVectorBase
        @param stilde: Input: Straindata frequency domain
        @type  htilde: DataVectorBase
        @param htilde: Input: Template waveform frequency domain
        @rtype  snr:   DataVectorBase
        @return snr:   Output: Signal to noise ratio series
        """
        self.__gen_snr_impl.generate_snr(stilde, htilde)
        
        return self._snr


    def perform_max(self, snr):
        """
        calls the max methode of the derived implementation object
        @rtype:  snr:  DataVectorBase
        @return: snr:  Signal to noise ratio series
        @rtype:  float
        @return: Maximum of snr series
        """
        return self.__max_impl.max(snr)
        

class GenSnrImplementationBase:
    
    __metaclass__ = ABCMeta
    
    def __init__(self, owner_mfilt):

        self.__logger= logging.getLogger('pycbc.GenSnrImplementationBase')
        self.__logger.debug("instanciated GenSnrImplementationBase")

        self._owner_mfilt = owner_mfilt
        
    @abstractmethod
    def generate_snr(self, stilde, htilde ,snr):
        pass
        
class MaxImplementationBase:
    
    __metaclass__ = ABCMeta
    
    def __init__(self, owner_mfilt):

        self.__logger= logging.getLogger('pycbc.MaxImplementationBase')
        self.__logger.debug("instanciated MaxImplementationBase") 
        self._owner_mfilt = owner_mfilt
        
    @abstractmethod
    def max(self, snr):
        pass
        
        <|MERGE_RESOLUTION|>--- conflicted
+++ resolved
@@ -53,15 +53,9 @@
         self.__delta_x = delta_x
 
         # instanciate member datavectors:
-<<<<<<< HEAD
-        self._snr= snr_vector_t(self.__context, self.__length, self.__delta_x)
-        self._qtilde= qtilde_vector_t(self.__length, self.__delta_x)
-        self._q= q_vector_t(self.__length, self.__delta_x)
-=======
         self._snr= snr_vector_t(context, self.__length, self.__delta_x)
         self._qtilde= qtilde_vector_t(context, self.__length, self.__delta_x)
         self._q= q_vector_t(context, self.__length, self.__delta_x)
->>>>>>> 016054c0
 
         # instanciate implementation class members of the processing functions
         self.__gen_snr_impl = gen_snr_impl(derived_mfilt)
